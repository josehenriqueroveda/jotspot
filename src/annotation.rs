<<<<<<< HEAD
use chrono::{Local, TimeZone, Utc};
=======
use chrono::{DateTime, Duration, Local, Utc};
>>>>>>> 4eafec1f
use std::fmt::{self, Display, Formatter};

/// Represents an annotation with content and a timestamp.
///
/// This struct represents an annotation with a textual content and a timestamp indicating when the
/// annotation was created. The timestamp is measured in milliseconds since the Unix epoch.
pub struct Annotation {
    /// The textual content of the annotation.
    pub content: String,

    /// The timestamp when the annotation was created, measured in milliseconds since the Unix epoch.
    pub created_at: u64,
}

impl Annotation {
    /// Formats the timestamp difference between the current time and the `created_at` timestamp
    /// as a human-readable string.
    ///
    /// This function calculates the time difference between the current time and the provided
    /// `created_at` timestamp, and formats it in a human-friendly way, such as "2 minutes ago,"
    /// "1 hour ago," or "3 years ago."
    ///
    /// # Arguments
    ///
    /// - `self`: A reference to the `Annotation` instance containing the `created_at` timestamp.
    ///
    /// # Returns
    ///
    /// - A `String` representing the formatted time difference. If the timestamp is in the future,
    ///   the function will cause a panic.
    ///
    /// # Examples
    ///
    /// ```rust
    /// let annotation = Annotation {
    ///     content: "This is an example annotation.".to_string(),
    ///     created_at: 1632172800000, // Timestamp in milliseconds
    /// };
    ///
    /// let formatted_time = annotation.format_created_at();
    /// println!("Created: {}", formatted_time); // Prints a formatted timestamp difference.
    /// ```
    pub fn format_created_at(&self) -> String {
<<<<<<< HEAD
        let timestamp = Utc
            .timestamp_millis_opt(self.created_at as i64)
            .unwrap()
            .with_timezone(&Local);
=======
        let timestamp = Utc.timestamp_millis(self.created_at as i64);
>>>>>>> 4eafec1f
        let now = Local::now().naive_local();
        let duration = now.signed_duration_since(timestamp.naive_local());

        if duration.num_seconds() == 0 {
            return "Just now".to_string();
        }

        if duration.num_seconds() < 60 {
            return format!("{} seconds ago", duration.num_seconds());
        }

        let minutes = duration.num_minutes();

        if minutes < 60 {
            return format!("{} minutes ago", minutes);
        }

        let hours = duration.num_hours();

        if hours < 24 {
            return format!("{} hours ago", hours);
        }

        let days = duration.num_days();

        if days < 365 {
            return format!("{} days ago", days);
        }

        let years = days / 365;
        return format!("{} years ago", years);
    }
}

impl From<&str> for Annotation {
    fn from(string: &str) -> Annotation {
        let created_at_delim_pos = string
            .find(' ')
            .expect("Unable to find the 'created_at' delimiter position in the string.");

        let (created_at_str, content_str) = string.split_at(created_at_delim_pos);
        let content_str = &content_str[1..]; // Skip the space

        let created_at = created_at_str
            .parse()
            .expect("From<&str> for Annotation: created_at could not be parsed.");

        Annotation {
            content: content_str.to_string(),
            created_at,
        }
    }
}

impl Display for Annotation {
    fn fmt(&self, f: &mut Formatter<'_>) -> fmt::Result {
        write!(f, "({}, {})", self.created_at, self.content)
    }
}
<|MERGE_RESOLUTION|>--- conflicted
+++ resolved
@@ -1,8 +1,4 @@
-<<<<<<< HEAD
 use chrono::{Local, TimeZone, Utc};
-=======
-use chrono::{DateTime, Duration, Local, Utc};
->>>>>>> 4eafec1f
 use std::fmt::{self, Display, Formatter};
 
 /// Represents an annotation with content and a timestamp.
@@ -46,14 +42,10 @@
     /// println!("Created: {}", formatted_time); // Prints a formatted timestamp difference.
     /// ```
     pub fn format_created_at(&self) -> String {
-<<<<<<< HEAD
         let timestamp = Utc
             .timestamp_millis_opt(self.created_at as i64)
             .unwrap()
             .with_timezone(&Local);
-=======
-        let timestamp = Utc.timestamp_millis(self.created_at as i64);
->>>>>>> 4eafec1f
         let now = Local::now().naive_local();
         let duration = now.signed_duration_since(timestamp.naive_local());
 
@@ -112,4 +104,4 @@
     fn fmt(&self, f: &mut Formatter<'_>) -> fmt::Result {
         write!(f, "({}, {})", self.created_at, self.content)
     }
-}
+}